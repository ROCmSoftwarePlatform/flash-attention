// BSD 3 Clause
// Copyright 2023 Advanced Micro Devices, Inc.
// Redistribution and use in source and binary forms, with or without
// modification, are permitted provided that the following conditions are met:
// 1. Redistributions of source code must retain the above copyright notice,
// this list of conditions and the following disclaimer.
// 2. Redistributions in binary form must reproduce the above copyright notice,
// this list of conditions and the following disclaimer in the documentation
// and/or other materials provided with the distribution.
// 3. Neither the name of the copyright holder nor the names of its contributors
// may be used to endorse or promote products derived from this software without
// specific prior written permission. THIS SOFTWARE IS PROVIDED BY THE COPYRIGHT
// HOLDERS AND CONTRIBUTORS "AS IS" AND ANY EXPRESS OR IMPLIED WARRANTIES,
// INCLUDING, BUT NOT LIMITED TO, THE IMPLIED WARRANTIES OF MERCHANTABILITY AND
// FITNESS FOR A PARTICULAR PURPOSE ARE DISCLAIMED. IN NO EVENT SHALL THE
// COPYRIGHT HOLDER OR CONTRIBUTORS BE LIABLE FOR ANY DIRECT, INDIRECT,
// INCIDENTAL, SPECIAL, EXEMPLARY, OR CONSEQUENTIAL DAMAGES (INCLUDING, BUT NOT
// LIMITED TO, PROCUREMENT OF SUBSTITUTE GOODS OR SERVICES; LOSS OF USE, DATA,
// OR PROFITS; OR BUSINESS INTERRUPTION) HOWEVER CAUSED AND ON ANY THEORY OF
// LIABILITY, WHETHER IN CONTRACT, STRICT LIABILITY, OR TORT (INCLUDING
// NEGLIGENCE OR OTHERWISE) ARISING IN ANY WAY OUT OF THE USE OF THIS SOFTWARE,
// EVEN IF ADVISED OF THE POSSIBILITY OF SUCH DAMAGE.

#include "flash_fwd_runner_gfx90a.h"

namespace fwd_device_gemm {
// hdim 32, bf16, causal, MNKO-padding
template <>
<<<<<<< HEAD
void FlashFwdRunner::Run<true, 32, device_gemm_trait::BFloat16, true>(FlashFwdParams &params, hipStream_t &stream) {
  BOOL_SWITCH(is_deterministic_, kIsDeterministic, [&] {
    this->template run_<DeviceGemmQLoopHeadDim32,
                        device_gemm_trait::BFloat16, 
                        device_gemm_trait::kMaskingSpecCausal,
                        kIsDeterministic>(params, stream);
=======
void FlashFwdRunner::Run<32, device_gemm_trait::BFloat16, true, true>(bool is_dropout) {
  BOOL_SWITCH(is_deterministic_, kIsDeterministic, [&] {
    this->template run_<DeviceGemmQLoopHeadDim32,
                  device_gemm_trait::BFloat16, 
                  device_gemm_trait::kGemmSpecPadding,
                  device_gemm_trait::kMaskingSpecCausal,
                  kIsDeterministic>();
>>>>>>> 444e15a7
  });
} // FlashFwdRunner::Run()

// hdim 32, bf16, causal, non-padding
template <>
void FlashFwdRunner::Run<32, device_gemm_trait::BFloat16, true, false>(bool is_dropout) {
  BOOL_SWITCH(is_deterministic_, kIsDeterministic, [&] {
    this->template run_<DeviceGemmQLoopHeadDim32,
                  device_gemm_trait::BFloat16, 
                  device_gemm_trait::kGemmSpecDefault,
                  device_gemm_trait::kMaskingSpecCausal,
                  kIsDeterministic>();
  });
} // FlashFwdRunner::Run()

} // namespace fwd_device_gemm<|MERGE_RESOLUTION|>--- conflicted
+++ resolved
@@ -26,35 +26,25 @@
 namespace fwd_device_gemm {
 // hdim 32, bf16, causal, MNKO-padding
 template <>
-<<<<<<< HEAD
-void FlashFwdRunner::Run<true, 32, device_gemm_trait::BFloat16, true>(FlashFwdParams &params, hipStream_t &stream) {
-  BOOL_SWITCH(is_deterministic_, kIsDeterministic, [&] {
-    this->template run_<DeviceGemmQLoopHeadDim32,
-                        device_gemm_trait::BFloat16, 
-                        device_gemm_trait::kMaskingSpecCausal,
-                        kIsDeterministic>(params, stream);
-=======
-void FlashFwdRunner::Run<32, device_gemm_trait::BFloat16, true, true>(bool is_dropout) {
+void FlashFwdRunner::Run<32, device_gemm_trait::BFloat16, true, true>(FlashFwdParams &params, hipStream_t &stream) {
   BOOL_SWITCH(is_deterministic_, kIsDeterministic, [&] {
     this->template run_<DeviceGemmQLoopHeadDim32,
                   device_gemm_trait::BFloat16, 
                   device_gemm_trait::kGemmSpecPadding,
                   device_gemm_trait::kMaskingSpecCausal,
-                  kIsDeterministic>();
->>>>>>> 444e15a7
+                  kIsDeterministic>(params, stream);
   });
 } // FlashFwdRunner::Run()
 
 // hdim 32, bf16, causal, non-padding
 template <>
-void FlashFwdRunner::Run<32, device_gemm_trait::BFloat16, true, false>(bool is_dropout) {
+void FlashFwdRunner::Run<32, device_gemm_trait::BFloat16, true, false>(FlashFwdParams &params, hipStream_t &stream) {
   BOOL_SWITCH(is_deterministic_, kIsDeterministic, [&] {
     this->template run_<DeviceGemmQLoopHeadDim32,
                   device_gemm_trait::BFloat16, 
                   device_gemm_trait::kGemmSpecDefault,
                   device_gemm_trait::kMaskingSpecCausal,
-                  kIsDeterministic>();
+                  kIsDeterministic>(params, stream);
   });
 } // FlashFwdRunner::Run()
-
 } // namespace fwd_device_gemm