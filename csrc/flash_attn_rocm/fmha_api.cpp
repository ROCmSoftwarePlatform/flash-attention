--- conflicted
+++ resolved
@@ -162,7 +162,6 @@
                       const size_t h,
                       const size_t d,
                       // device pointers
-<<<<<<< HEAD
                       const at::Tensor &q,
                       const at::Tensor &k,
                       const at::Tensor &v,
@@ -173,18 +172,6 @@
                       at::Tensor &dv,
                       const at::Tensor &cu_seqlens_q,
                       const at::Tensor &cu_seqlens_k,
-=======
-                      const at::Tensor& q,
-                      const at::Tensor& k,
-                      const at::Tensor& v,
-                      const at::Tensor& y,
-                      const at::Tensor& ygrad,
-                      at::Tensor &dq,
-                      at::Tensor &dk,
-                      at::Tensor &dv,
-                      const at::Tensor& cu_seqlens_q,
-                      const at::Tensor& cu_seqlens_k,
->>>>>>> 95514492
                       void *s_d,
                       void *softmax_lse_d,
                       float p_dropout,
@@ -511,7 +498,6 @@
     // Cast to char to avoid compiler warning about narrowing
     at::cuda::HIPGuard device_guard{(char)q.get_device()};
 
-<<<<<<< HEAD
     at::Tensor softmax_d;
     at::Tensor dq_tmp;
     at::Tensor dk_tmp;
@@ -525,16 +511,6 @@
         dq_tmp = dq.to(torch::kFloat32);
         dk_tmp = dk.to(torch::kFloat32);
         dv_tmp = dv.to(torch::kFloat32);
-=======
-    // at::Tensor softmax_d = at::empty(dq.sizes(), dq.options()).contiguous();
-    at::Tensor softmax_d;
-
-    if (zero_tensors) {
-        dq.zero_();
-        dk.zero_();
-        dv.zero_();
-        // softmax_d.zero_();
->>>>>>> 95514492
     }
     
     if (zero_tensors) {
@@ -546,7 +522,6 @@
 
     auto gen = at::get_generator_or_default<at::CUDAGeneratorImpl>(
         gen_, at::cuda::detail::getDefaultCUDAGenerator());
-<<<<<<< HEAD
 
     set_params_dgrad(launch_params.params,
                      batch_size,
@@ -594,86 +569,6 @@
     if(dv.data_ptr() != dv_tmp.data_ptr()){
         dv.copy_(dv_tmp, true);
     }
-=======
-
-    if(!is_performance_mode){
-        at::Tensor dq_tmp = at::empty(dq.sizes(), dq.options().dtype(at::kFloat)).contiguous();
-        at::Tensor dk_tmp = at::empty(dk.sizes(), dk.options().dtype(at::kFloat)).contiguous();
-        at::Tensor dv_tmp = at::empty(dv.sizes(), dv.options().dtype(at::kFloat)).contiguous();
-        dq_tmp.zero_();
-        dk_tmp.zero_();
-        dv_tmp.zero_();
-        set_params_dgrad(launch_params.params,
-                        batch_size,
-                        max_seqlen_q,
-                        max_seqlen_k,
-                        num_heads,
-                        head_size,
-                        q, k, v, out,
-                        dout, dq_tmp, dk_tmp, dv_tmp,
-                        cu_seqlens_q,
-                        cu_seqlens_k,
-                        nullptr,
-                        softmax_lse.data_ptr(),
-                        p_dropout,
-                        softmax_scale,
-                        is_causal,
-                        is_deterministic,
-                        is_performance_mode,
-                        is_using_qloop);
-
-        
-        if( is_dropout ) {
-            // See Note [Acquire lock when using random generators]
-            int64_t counter_offset = launch_params.params.b * launch_params.params.h * 32;
-            std::lock_guard<std::mutex> lock(gen->mutex_);
-            launch_params.params.philox_args = gen->philox_cuda_state(counter_offset);
-        }
-
-        run_fmha_dgrad_fp16_bf16_gfx90a(launch_params);
-        if(!q.is_contiguous()){
-            dq_tmp.copy_(torch::cat(launch_params.params.qgrad_tensors, 0).contiguous(), true);
-        }
-        if(!k.is_contiguous()){
-            dk_tmp.copy_(torch::cat(launch_params.params.kgrad_tensors, 0).contiguous(), true);
-        }
-        if(!v.is_contiguous()){
-            dv_tmp.copy_(torch::cat(launch_params.params.vgrad_tensors, 0).contiguous(), true);
-        }
-
-        dq.copy_(dq_tmp, true);
-        dk.copy_(dk_tmp, true);
-        dv.copy_(dv_tmp, true);
-    }else{
-        set_params_dgrad(launch_params.params,
-                         batch_size,
-                         max_seqlen_q,
-                         max_seqlen_k,
-                         num_heads,
-                         head_size,
-                         q, k, v, out,
-                         dout, dq, dk, dv,
-                         cu_seqlens_q,
-                         cu_seqlens_k,
-                         nullptr,
-                         softmax_lse.data_ptr(),
-                         p_dropout,
-                         softmax_scale,
-                         is_causal,
-                         is_deterministic,
-                         is_performance_mode,
-                         is_using_qloop);
-
-        
-        if( is_dropout ) {
-            // See Note [Acquire lock when using random generators]
-            int64_t counter_offset = launch_params.params.b * launch_params.params.h * 32;
-            std::lock_guard<std::mutex> lock(gen->mutex_);
-            launch_params.params.philox_args = gen->philox_cuda_state(counter_offset);
-        }
-
-        run_fmha_dgrad_fp16_bf16_gfx90a(launch_params);
->>>>>>> 95514492
 
         if(!q.is_contiguous()){
             dq.copy_(torch::cat(launch_params.params.qgrad_tensors, 0), true);
@@ -699,11 +594,7 @@
     }
 #endif
 
-<<<<<<< HEAD
 #ifndef BUILD_PYTHON_PACKAGE
-=======
-#if 0
->>>>>>> 95514492
 //main function to test with the API
 bool fwd_test(bool do_verification){
     int batch_size = 64;
