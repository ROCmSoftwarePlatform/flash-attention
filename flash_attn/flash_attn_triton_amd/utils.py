--- conflicted
+++ resolved
@@ -3,7 +3,6 @@
 import os
 import triton
 
-<<<<<<< HEAD
 import triton.language as tl
 
 @triton.jit
@@ -37,10 +36,7 @@
             x_block = (tl.arange(0, 128)[:, None]*n + tl.arange(0, 128)[None, :])
             tl.store(X+x_block, x, mask=((tl.arange(0, 128)[:, None] < m) & (tl.arange(0, 128)[None, :] < n)))
 
-AUTOTUNE = os.environ.get('FLASH_ATTENTION_TRITON_AMD_AUTOTUNE', '1').lower() in ('1', 'true', 'yes')
-=======
 AUTOTUNE = os.environ.get('FLASH_ATTENTION_TRITON_AMD_AUTOTUNE', '0').lower() in ('1', 'true', 'yes')
->>>>>>> bf67fc9f
 DEBUG = os.environ.get('FLASH_ATTENTION_TRITON_AMD_DEBUG', '0').lower() in ('1', 'true', 'yes')
 PERF = os.environ.get('FLASH_ATTENTION_TRITON_AMD_PERF', '0').lower() in ('1', 'true', 'yes')
 
